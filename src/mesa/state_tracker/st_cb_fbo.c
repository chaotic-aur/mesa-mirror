--- conflicted
+++ resolved
@@ -98,24 +98,9 @@
    /* init renderbuffer fields */
    strb->Base.Width  = width;
    strb->Base.Height = height;
-<<<<<<< HEAD
-   init_renderbuffer_bits(strb, template.format);
+   init_renderbuffer_bits(strb, format);
 
    strb->defined = GL_FALSE;  /* undefined contents now */
-
-   /* Probably need dedicated flags for surface usage too: 
-    */
-   surface_usage = (PIPE_BUFFER_USAGE_GPU_READ |
-                    PIPE_BUFFER_USAGE_GPU_WRITE);
-#if 0
-                    PIPE_BUFFER_USAGE_CPU_READ |
-                    PIPE_BUFFER_USAGE_CPU_WRITE);
-#endif
-
-   strb->texture = pipe->screen->texture_create( pipe->screen,
-                                                 &template );
-=======
-   init_renderbuffer_bits(strb, format);
 
    if(strb->software) {
       struct pipe_format_block block;
@@ -141,7 +126,6 @@
        */
       pipe_surface_reference( &strb->surface, NULL );
       pipe_texture_reference( &strb->texture, NULL );
->>>>>>> cc09724a
 
       /* Setup new texture template.
        */
@@ -553,7 +537,7 @@
          samples = back->Base.NumSamples;
 
          /* create front renderbuffer */
-         front = st_new_renderbuffer_fb(colorFormat, samples);
+         front = st_new_renderbuffer_fb(colorFormat, samples, FALSE);
          _mesa_add_renderbuffer(fb, frontIndex, front);
 
          /* alloc texture/surface for new front buffer */
