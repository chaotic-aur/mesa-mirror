/*
 * Mesa 3-D graphics library
<<<<<<< HEAD
 * Version:  7.0.1
=======
 * Version:  7.1
>>>>>>> d3f7b463
 *
 * Copyright (C) 1999-2007  Brian Paul   All Rights Reserved.
 *
 * Permission is hereby granted, free of charge, to any person obtaining a
 * copy of this software and associated documentation files (the "Software"),
 * to deal in the Software without restriction, including without limitation
 * the rights to use, copy, modify, merge, publish, distribute, sublicense,
 * and/or sell copies of the Software, and to permit persons to whom the
 * Software is furnished to do so, subject to the following conditions:
 *
 * The above copyright notice and this permission notice shall be included
 * in all copies or substantial portions of the Software.
 *
 * THE SOFTWARE IS PROVIDED "AS IS", WITHOUT WARRANTY OF ANY KIND, EXPRESS
 * OR IMPLIED, INCLUDING BUT NOT LIMITED TO THE WARRANTIES OF MERCHANTABILITY,
 * FITNESS FOR A PARTICULAR PURPOSE AND NONINFRINGEMENT.  IN NO EVENT SHALL
 * BRIAN PAUL BE LIABLE FOR ANY CLAIM, DAMAGES OR OTHER LIABILITY, WHETHER IN
 * AN ACTION OF CONTRACT, TORT OR OTHERWISE, ARISING FROM, OUT OF OR IN
 * CONNECTION WITH THE SOFTWARE OR THE USE OR OTHER DEALINGS IN THE SOFTWARE.
 */


#include "glheader.h"
#include "bufferobj.h"
#include "context.h"
#include "convolve.h"
#include "image.h"
#include "macros.h"
#include "imports.h"
#include "pixel.h"
#include "state.h"

#include "s_context.h"
#include "s_drawpix.h"
#include "s_span.h"
#include "s_stencil.h"
#include "s_zoom.h"



/**
 * Try to do a fast and simple RGB(a) glDrawPixels.
 * Return:  GL_TRUE if success, GL_FALSE if slow path must be used instead
 */
static GLboolean
fast_draw_rgba_pixels(GLcontext *ctx, GLint x, GLint y,
                      GLsizei width, GLsizei height,
                      GLenum format, GLenum type,
                      const struct gl_pixelstore_attrib *userUnpack,
                      const GLvoid *pixels)
{
   const GLint imgX = x, imgY = y;
   struct gl_renderbuffer *rb = ctx->DrawBuffer->_ColorDrawBuffers[0];
   GLenum rbType;
   SWcontext *swrast = SWRAST_CONTEXT(ctx);
   SWspan span;
   GLboolean simpleZoom;
   GLint yStep;  /* +1 or -1 */
   struct gl_pixelstore_attrib unpack;
   GLint destX, destY, drawWidth, drawHeight; /* post clipping */

   if (!rb)
      return GL_TRUE; /* no-op */

   rbType = rb->DataType;

   if ((swrast->_RasterMask & ~CLIP_BIT) ||
       ctx->Texture._EnabledCoordUnits ||
       userUnpack->SwapBytes ||
       ctx->_ImageTransferState) {
      /* can't handle any of those conditions */
      return GL_FALSE;
   }

   INIT_SPAN(span, GL_BITMAP);
   span.arrayMask = SPAN_RGBA;
   span.arrayAttribs = FRAG_BIT_COL0;
   _swrast_span_default_attribs(ctx, &span);

   /* copy input params since clipping may change them */
   unpack = *userUnpack;
   destX = x;
   destY = y;
   drawWidth = width;
   drawHeight = height;

   /* check for simple zooming and clipping */
   if (ctx->Pixel.ZoomX == 1.0F &&
       (ctx->Pixel.ZoomY == 1.0F || ctx->Pixel.ZoomY == -1.0F)) {
      if (!_mesa_clip_drawpixels(ctx, &destX, &destY,
                                 &drawWidth, &drawHeight, &unpack)) {
         /* image was completely clipped: no-op, all done */
         return GL_TRUE;
      }
      simpleZoom = GL_TRUE;
      yStep = (GLint) ctx->Pixel.ZoomY;
      ASSERT(yStep == 1 || yStep == -1);
   }
   else {
      /* non-simple zooming */
      simpleZoom = GL_FALSE;
      yStep = 1;
      if (unpack.RowLength == 0)
         unpack.RowLength = width;
   }

   /*
    * Ready to draw!
    */

   if (format == GL_RGBA && type == rbType) {
      const GLubyte *src
         = (const GLubyte *) _mesa_image_address2d(&unpack, pixels, width,
                                                   height, format, type, 0, 0);
      const GLint srcStride = _mesa_image_row_stride(&unpack, width,
                                                     format, type);
      if (simpleZoom) {
         GLint row;
         for (row = 0; row < drawHeight; row++) {
            rb->PutRow(ctx, rb, drawWidth, destX, destY, src, NULL);
            src += srcStride;
            destY += yStep;
         }
      }
      else {
         /* with zooming */
         GLint row;
         for (row = 0; row < drawHeight; row++) {
            span.x = destX;
            span.y = destY + row;
            span.end = drawWidth;
            span.array->ChanType = rbType;
            _swrast_write_zoomed_rgba_span(ctx, imgX, imgY, &span, src);
            src += srcStride;
         }
         span.array->ChanType = CHAN_TYPE;
      }
      return GL_TRUE;
   }

   if (format == GL_RGB && type == rbType) {
      const GLubyte *src
         = (const GLubyte *) _mesa_image_address2d(&unpack, pixels, width,
                                                   height, format, type, 0, 0);
      const GLint srcStride = _mesa_image_row_stride(&unpack, width,
                                                     format, type);
      if (simpleZoom) {
         GLint row;
         for (row = 0; row < drawHeight; row++) {
            rb->PutRowRGB(ctx, rb, drawWidth, destX, destY, src, NULL);
            src += srcStride;
            destY += yStep;
         }
      }
      else {
         /* with zooming */
         GLint row;
         for (row = 0; row < drawHeight; row++) {
            span.x = destX;
            span.y = destY;
            span.end = drawWidth;
            span.array->ChanType = rbType;
            _swrast_write_zoomed_rgb_span(ctx, imgX, imgY, &span, src);
            src += srcStride;
            destY++;
         }
         span.array->ChanType = CHAN_TYPE;
      }
      return GL_TRUE;
   }

   /* Remaining cases haven't been tested with alignment != 1 */
   if (userUnpack->Alignment != 1)
      return GL_FALSE;

   if (format == GL_LUMINANCE && type == CHAN_TYPE && rbType == CHAN_TYPE) {
      const GLchan *src = (const GLchan *) pixels
         + (unpack.SkipRows * unpack.RowLength + unpack.SkipPixels);
      if (simpleZoom) {
         /* no zooming */
         GLint row;
         ASSERT(drawWidth <= MAX_WIDTH);
         for (row = 0; row < drawHeight; row++) {
            GLchan rgb[MAX_WIDTH][3];
            GLint i;
            for (i = 0;i<drawWidth;i++) {
               rgb[i][0] = src[i];
               rgb[i][1] = src[i];
               rgb[i][2] = src[i];
            }
            rb->PutRowRGB(ctx, rb, drawWidth, destX, destY, rgb, NULL);
            src += unpack.RowLength;
            destY += yStep;
         }
      }
      else {
         /* with zooming */
         GLint row;
         ASSERT(drawWidth <= MAX_WIDTH);
         for (row = 0; row < drawHeight; row++) {
            GLchan rgb[MAX_WIDTH][3];
            GLint i;
            for (i = 0;i<drawWidth;i++) {
               rgb[i][0] = src[i];
               rgb[i][1] = src[i];
               rgb[i][2] = src[i];
            }
            span.x = destX;
            span.y = destY;
            span.end = drawWidth;
            _swrast_write_zoomed_rgb_span(ctx, imgX, imgY, &span, rgb);
            src += unpack.RowLength;
            destY++;
         }
      }
      return GL_TRUE;
   }

   if (format == GL_LUMINANCE_ALPHA && type == CHAN_TYPE && rbType == CHAN_TYPE) {
      const GLchan *src = (const GLchan *) pixels
         + (unpack.SkipRows * unpack.RowLength + unpack.SkipPixels)*2;
      if (simpleZoom) {
         GLint row;
         ASSERT(drawWidth <= MAX_WIDTH);
         for (row = 0; row < drawHeight; row++) {
            GLint i;
            const GLchan *ptr = src;
            for (i = 0;i<drawWidth;i++) {
               span.array->rgba[i][0] = *ptr;
               span.array->rgba[i][1] = *ptr;
               span.array->rgba[i][2] = *ptr++;
               span.array->rgba[i][3] = *ptr++;
            }
            rb->PutRow(ctx, rb, drawWidth, destX, destY,
                       span.array->rgba, NULL);
            src += unpack.RowLength*2;
            destY += yStep;
         }
      }
      else {
         /* with zooming */
         GLint row;
         ASSERT(drawWidth <= MAX_WIDTH);
         for (row = 0; row < drawHeight; row++) {
            const GLchan *ptr = src;
            GLint i;
            for (i = 0;i<drawWidth;i++) {
               span.array->rgba[i][0] = *ptr;
               span.array->rgba[i][1] = *ptr;
               span.array->rgba[i][2] = *ptr++;
               span.array->rgba[i][3] = *ptr++;
            }
            span.x = destX;
            span.y = destY;
            span.end = drawWidth;
            _swrast_write_zoomed_rgba_span(ctx, imgX, imgY, &span,
                                           span.array->rgba);
            src += unpack.RowLength*2;
            destY++;
         }
      }
      return GL_TRUE;
   }

   if (format == GL_COLOR_INDEX && type == GL_UNSIGNED_BYTE) {
      const GLubyte *src = (const GLubyte *) pixels
         + unpack.SkipRows * unpack.RowLength + unpack.SkipPixels;
      if (ctx->Visual.rgbMode && rbType == GL_UNSIGNED_BYTE) {
         /* convert ubyte/CI data to ubyte/RGBA */
         if (simpleZoom) {
            GLint row;
            for (row = 0; row < drawHeight; row++) {
               ASSERT(drawWidth <= MAX_WIDTH);
               _mesa_map_ci8_to_rgba8(ctx, drawWidth, src,
                                      span.array->rgba8);
               rb->PutRow(ctx, rb, drawWidth, destX, destY,
                          span.array->rgba8, NULL);
               src += unpack.RowLength;
               destY += yStep;
            }
         }
         else {
            /* ubyte/CI to ubyte/RGBA with zooming */
            GLint row;
            for (row = 0; row < drawHeight; row++) {
               ASSERT(drawWidth <= MAX_WIDTH);
               _mesa_map_ci8_to_rgba8(ctx, drawWidth, src,
                                      span.array->rgba8);
               span.x = destX;
               span.y = destY;
               span.end = drawWidth;
               _swrast_write_zoomed_rgba_span(ctx, imgX, imgY, &span,
                                              span.array->rgba8);
               src += unpack.RowLength;
               destY++;
            }
         }
         return GL_TRUE;
      }
      else if (!ctx->Visual.rgbMode && rbType == GL_UNSIGNED_INT) {
         /* write CI data to CI frame buffer */
         GLint row;
         if (simpleZoom) {
            for (row = 0; row < drawHeight; row++) {
               GLuint index32[MAX_WIDTH];
               GLint col;
               for (col = 0; col < drawWidth; col++)
                  index32[col] = src[col];
               rb->PutRow(ctx, rb, drawWidth, destX, destY, index32, NULL);
               src += unpack.RowLength;
               destY += yStep;
            }
            return GL_TRUE;
         }
      }
   }

   /* can't handle this pixel format and/or data type */
   return GL_FALSE;
}



/*
 * Draw color index image.
 */
static void
draw_index_pixels( GLcontext *ctx, GLint x, GLint y,
                   GLsizei width, GLsizei height,
                   GLenum type,
                   const struct gl_pixelstore_attrib *unpack,
                   const GLvoid *pixels )
{
   const GLint imgX = x, imgY = y;
   const GLboolean zoom = ctx->Pixel.ZoomX!=1.0 || ctx->Pixel.ZoomY!=1.0;
   GLint row, skipPixels;
   SWspan span;

   INIT_SPAN(span, GL_BITMAP);
   span.arrayMask = SPAN_INDEX;
   _swrast_span_default_attribs(ctx, &span);

   /*
    * General solution
    */
   skipPixels = 0;
   while (skipPixels < width) {
      const GLint spanWidth = MIN2(width - skipPixels, MAX_WIDTH);
      ASSERT(spanWidth <= MAX_WIDTH);
      for (row = 0; row < height; row++) {
         const GLvoid *source = _mesa_image_address2d(unpack, pixels,
                                                      width, height,
                                                      GL_COLOR_INDEX, type,
                                                      row, skipPixels);
         _mesa_unpack_index_span(ctx, spanWidth, GL_UNSIGNED_INT,
                                 span.array->index, type, source, unpack,
                                 ctx->_ImageTransferState);

         /* These may get changed during writing/clipping */
         span.x = x + skipPixels;
         span.y = y + row;
         span.end = spanWidth;
         
         if (zoom)
            _swrast_write_zoomed_index_span(ctx, imgX, imgY, &span);
         else
            _swrast_write_index_span(ctx, &span);
      }
      skipPixels += spanWidth;
   }
}



/*
 * Draw stencil image.
 */
static void
draw_stencil_pixels( GLcontext *ctx, GLint x, GLint y,
                     GLsizei width, GLsizei height,
                     GLenum type,
                     const struct gl_pixelstore_attrib *unpack,
                     const GLvoid *pixels )
{
   const GLboolean zoom = ctx->Pixel.ZoomX != 1.0 || ctx->Pixel.ZoomY != 1.0;
   GLint skipPixels;

   /* if width > MAX_WIDTH, have to process image in chunks */
   skipPixels = 0;
   while (skipPixels < width) {
      const GLint spanX = x + skipPixels;
      const GLint spanWidth = MIN2(width - skipPixels, MAX_WIDTH);
      GLint row;
      for (row = 0; row < height; row++) {
         const GLint spanY = y + row;
         GLstencil values[MAX_WIDTH];
         GLenum destType = (sizeof(GLstencil) == sizeof(GLubyte))
                         ? GL_UNSIGNED_BYTE : GL_UNSIGNED_SHORT;
         const GLvoid *source = _mesa_image_address2d(unpack, pixels,
                                                      width, height,
                                                      GL_COLOR_INDEX, type,
                                                      row, skipPixels);
         _mesa_unpack_stencil_span(ctx, spanWidth, destType, values,
                                   type, source, unpack,
                                   ctx->_ImageTransferState);
         if (zoom) {
            _swrast_write_zoomed_stencil_span(ctx, x, y, spanWidth,
                                              spanX, spanY, values);
         }
         else {
            _swrast_write_stencil_span(ctx, spanWidth, spanX, spanY, values);
         }
      }
      skipPixels += spanWidth;
   }
}


/*
 * Draw depth image.
 */
static void
draw_depth_pixels( GLcontext *ctx, GLint x, GLint y,
                   GLsizei width, GLsizei height,
                   GLenum type,
                   const struct gl_pixelstore_attrib *unpack,
                   const GLvoid *pixels )
{
   const GLboolean scaleOrBias
      = ctx->Pixel.DepthScale != 1.0 || ctx->Pixel.DepthBias != 0.0;
   const GLboolean zoom = ctx->Pixel.ZoomX != 1.0 || ctx->Pixel.ZoomY != 1.0;
   SWspan span;

   INIT_SPAN(span, GL_BITMAP);
   span.arrayMask = SPAN_Z;
   _swrast_span_default_attribs(ctx, &span);

   if (type == GL_UNSIGNED_SHORT
       && ctx->DrawBuffer->Visual.depthBits == 16
       && !scaleOrBias
       && !zoom
       && ctx->Visual.rgbMode
       && width <= MAX_WIDTH
       && !unpack->SwapBytes) {
      /* Special case: directly write 16-bit depth values */
      GLint row;
      for (row = 0; row < height; row++) {
         const GLushort *zSrc = (const GLushort *)
            _mesa_image_address2d(unpack, pixels, width, height,
                                  GL_DEPTH_COMPONENT, type, row, 0);
         GLint i;
         for (i = 0; i < width; i++)
            span.array->z[i] = zSrc[i];
         span.x = x;
         span.y = y + row;
         span.end = width;
         _swrast_write_rgba_span(ctx, &span);
      }
   }
   else if (type == GL_UNSIGNED_INT
            && !scaleOrBias
            && !zoom
            && ctx->Visual.rgbMode
            && width <= MAX_WIDTH
            && !unpack->SwapBytes) {
      /* Special case: shift 32-bit values down to Visual.depthBits */
      const GLint shift = 32 - ctx->DrawBuffer->Visual.depthBits;
      GLint row;
      for (row = 0; row < height; row++) {
         const GLuint *zSrc = (const GLuint *)
            _mesa_image_address2d(unpack, pixels, width, height,
                                  GL_DEPTH_COMPONENT, type, row, 0);
         if (shift == 0) {
            _mesa_memcpy(span.array->z, zSrc, width * sizeof(GLuint));
         }
         else {
            GLint col;
            for (col = 0; col < width; col++)
               span.array->z[col] = zSrc[col] >> shift;
         }
         span.x = x;
         span.y = y + row;
         span.end = width;
         _swrast_write_rgba_span(ctx, &span);
      }
   }
   else {
      /* General case */
      const GLuint depthMax = ctx->DrawBuffer->_DepthMax;
      GLint skipPixels = 0;

      /* in case width > MAX_WIDTH do the copy in chunks */
      while (skipPixels < width) {
         const GLint spanWidth = MIN2(width - skipPixels, MAX_WIDTH);
         GLint row;
         ASSERT(span.end <= MAX_WIDTH);
         for (row = 0; row < height; row++) {
            const GLvoid *zSrc = _mesa_image_address2d(unpack,
                                                      pixels, width, height,
                                                      GL_DEPTH_COMPONENT, type,
                                                      row, skipPixels);

            /* Set these for each row since the _swrast_write_* function may
             * change them while clipping.
             */
            span.x = x + skipPixels;
            span.y = y + row;
            span.end = spanWidth;

            _mesa_unpack_depth_span(ctx, spanWidth,
                                    GL_UNSIGNED_INT, span.array->z, depthMax,
                                    type, zSrc, unpack);
            if (zoom) {
               _swrast_write_zoomed_depth_span(ctx, x, y, &span);
            }
            else if (ctx->Visual.rgbMode) {
               _swrast_write_rgba_span(ctx, &span);
            }
            else {
               _swrast_write_index_span(ctx, &span);
            }
         }
         skipPixels += spanWidth;
      }
   }
}



/**
 * Draw RGBA image.
 */
static void
draw_rgba_pixels( GLcontext *ctx, GLint x, GLint y,
                  GLsizei width, GLsizei height,
                  GLenum format, GLenum type,
                  const struct gl_pixelstore_attrib *unpack,
                  const GLvoid *pixels )
{
   const GLint imgX = x, imgY = y;
   const GLboolean zoom = ctx->Pixel.ZoomX!=1.0 || ctx->Pixel.ZoomY!=1.0;
   GLfloat *convImage = NULL;
   GLbitfield transferOps = ctx->_ImageTransferState;
   SWspan span;

   /* Try an optimized glDrawPixels first */
   if (fast_draw_rgba_pixels(ctx, x, y, width, height, format, type,
                             unpack, pixels)) {
      return;
   }

   INIT_SPAN(span, GL_BITMAP);
   _swrast_span_default_attribs(ctx, &span);
   span.arrayMask = SPAN_RGBA;
   span.arrayAttribs = FRAG_BIT_COL0; /* we're fill in COL0 attrib values */

   if (ctx->Pixel.Convolution2DEnabled || ctx->Pixel.Separable2DEnabled) {
      /* Convolution has to be handled specially.  We'll create an
       * intermediate image, applying all pixel transfer operations
       * up to convolution.  Then we'll convolve the image.  Then
       * we'll proceed with the rest of the transfer operations and
       * rasterize the image.
       */
      GLint row;
      GLfloat *dest, *tmpImage;

      tmpImage = (GLfloat *) _mesa_malloc(width * height * 4 * sizeof(GLfloat));
      if (!tmpImage) {
         _mesa_error(ctx, GL_OUT_OF_MEMORY, "glDrawPixels");
         return;
      }
      convImage = (GLfloat *) _mesa_malloc(width * height * 4 * sizeof(GLfloat));
      if (!convImage) {
         _mesa_free(tmpImage);
         _mesa_error(ctx, GL_OUT_OF_MEMORY, "glDrawPixels");
         return;
      }

      /* Unpack the image and apply transfer ops up to convolution */
      dest = tmpImage;
      for (row = 0; row < height; row++) {
         const GLvoid *source = _mesa_image_address2d(unpack,
                                  pixels, width, height, format, type, row, 0);
         _mesa_unpack_color_span_float(ctx, width, GL_RGBA, (GLfloat *) dest,
                                     format, type, source, unpack,
                                     transferOps & IMAGE_PRE_CONVOLUTION_BITS);
         dest += width * 4;
      }

      /* do convolution */
      if (ctx->Pixel.Convolution2DEnabled) {
         _mesa_convolve_2d_image(ctx, &width, &height, tmpImage, convImage);
      }
      else {
         ASSERT(ctx->Pixel.Separable2DEnabled);
         _mesa_convolve_sep_image(ctx, &width, &height, tmpImage, convImage);
      }
      _mesa_free(tmpImage);

      /* continue transfer ops and draw the convolved image */
      unpack = &ctx->DefaultPacking;
      pixels = convImage;
      format = GL_RGBA;
      type = GL_FLOAT;
      transferOps &= IMAGE_POST_CONVOLUTION_BITS;
   }
   else if (ctx->Pixel.Convolution1DEnabled) {
      /* we only want to apply 1D convolution to glTexImage1D */
      transferOps &= ~(IMAGE_CONVOLUTION_BIT |
                       IMAGE_POST_CONVOLUTION_SCALE_BIAS);
   }

   if (ctx->DrawBuffer->_NumColorDrawBuffers > 0 &&
       ctx->DrawBuffer->_ColorDrawBuffers[0]->DataType != GL_FLOAT &&
       ctx->Color.ClampFragmentColor != GL_FALSE) {
      /* need to clamp colors before applying fragment ops */
      transferOps |= IMAGE_CLAMP_BIT;
   }

   /*
    * General solution
    */
   {
      const GLboolean sink = (ctx->Pixel.MinMaxEnabled && ctx->MinMax.Sink)
         || (ctx->Pixel.HistogramEnabled && ctx->Histogram.Sink);
      const GLbitfield interpMask = span.interpMask;
      const GLbitfield arrayMask = span.arrayMask;
      const GLint srcStride
         = _mesa_image_row_stride(unpack, width, format, type);
      GLint skipPixels = 0;
      /* use span array for temp color storage */
      GLfloat *rgba = (GLfloat *) span.array->attribs[FRAG_ATTRIB_COL0];

      /* if the span is wider than MAX_WIDTH we have to do it in chunks */
      while (skipPixels < width) {
         const GLint spanWidth = MIN2(width - skipPixels, MAX_WIDTH);
         const GLubyte *source
            = (const GLubyte *) _mesa_image_address2d(unpack, pixels,
                                                      width, height, format,
                                                      type, 0, skipPixels);
         GLint row;

         for (row = 0; row < height; row++) {
            /* get image row as float/RGBA */
            _mesa_unpack_color_span_float(ctx, spanWidth, GL_RGBA, rgba,
                                     format, type, source, unpack,
                                     transferOps);
            /* draw the span */
            if (!sink) {
               /* Set these for each row since the _swrast_write_* functions
                * may change them while clipping/rendering.
                */
               span.array->ChanType = GL_FLOAT;
               span.x = x + skipPixels;
               span.y = y + row;
               span.end = spanWidth;
               span.arrayMask = arrayMask;
               span.interpMask = interpMask;
               if (zoom) {
                  _swrast_write_zoomed_rgba_span(ctx, imgX, imgY, &span, rgba);
               }
               else {
                  _swrast_write_rgba_span(ctx, &span);
               }
            }

            source += srcStride;
         } /* for row */

         skipPixels += spanWidth;
      } /* while skipPixels < width */

      /* XXX this is ugly/temporary, to undo above change */
      span.array->ChanType = CHAN_TYPE;
   }

   if (convImage) {
      _mesa_free(convImage);
   }
}


/**
 * This is a bit different from drawing GL_DEPTH_COMPONENT pixels.
 * The only per-pixel operations that apply are depth scale/bias,
 * stencil offset/shift, GL_DEPTH_WRITEMASK and GL_STENCIL_WRITEMASK,
 * and pixel zoom.
 * Also, only the depth buffer and stencil buffers are touched, not the
 * color buffer(s).
 */
static void
draw_depth_stencil_pixels(GLcontext *ctx, GLint x, GLint y,
                          GLsizei width, GLsizei height, GLenum type,
                          const struct gl_pixelstore_attrib *unpack,
                          const GLvoid *pixels)
{
   const GLint imgX = x, imgY = y;
   const GLboolean scaleOrBias
      = ctx->Pixel.DepthScale != 1.0 || ctx->Pixel.DepthBias != 0.0;
   const GLuint depthMax = ctx->DrawBuffer->_DepthMax;
   const GLuint stencilMask = ctx->Stencil.WriteMask[0];
   const GLuint stencilType = (STENCIL_BITS == 8) ? 
      GL_UNSIGNED_BYTE : GL_UNSIGNED_SHORT;
   const GLboolean zoom = ctx->Pixel.ZoomX != 1.0 || ctx->Pixel.ZoomY != 1.0;
   struct gl_renderbuffer *depthRb, *stencilRb;
   struct gl_pixelstore_attrib clippedUnpack = *unpack;

   if (!zoom) {
      if (!_mesa_clip_drawpixels(ctx, &x, &y, &width, &height,
                                 &clippedUnpack)) {
         /* totally clipped */
         return;
      }
   }
   
   depthRb = ctx->ReadBuffer->Attachment[BUFFER_DEPTH].Renderbuffer;
   stencilRb = ctx->ReadBuffer->Attachment[BUFFER_STENCIL].Renderbuffer;
   ASSERT(depthRb);
   ASSERT(stencilRb);

   if (depthRb->_BaseFormat == GL_DEPTH_STENCIL_EXT &&
       stencilRb->_BaseFormat == GL_DEPTH_STENCIL_EXT &&
       depthRb == stencilRb &&
       !scaleOrBias &&
       !zoom &&
       ctx->Depth.Mask &&
       (stencilMask & 0xff) == 0xff) {
      /* This is the ideal case.
       * Drawing GL_DEPTH_STENCIL pixels into a combined depth/stencil buffer.
       * Plus, no pixel transfer ops, zooming, or masking needed.
       */
      GLint i;
      for (i = 0; i < height; i++) {
         const GLuint *src = (const GLuint *) 
            _mesa_image_address2d(&clippedUnpack, pixels, width, height,
                                  GL_DEPTH_STENCIL_EXT, type, i, 0);
         depthRb->PutRow(ctx, depthRb, width, x, y + i, src, NULL);
      }
   }
   else {
      /* sub-optimal cases:
       * Separate depth/stencil buffers, or pixel transfer ops required.
       */
      /* XXX need to handle very wide images (skippixels) */
      GLint i;

      depthRb = ctx->DrawBuffer->_DepthBuffer;
      stencilRb = ctx->DrawBuffer->_StencilBuffer;

      for (i = 0; i < height; i++) {
         const GLuint *depthStencilSrc = (const GLuint *)
            _mesa_image_address2d(&clippedUnpack, pixels, width, height,
                                  GL_DEPTH_STENCIL_EXT, type, i, 0);

         if (ctx->Depth.Mask) {
            if (!scaleOrBias && ctx->DrawBuffer->Visual.depthBits == 24) {
               /* fast path 24-bit zbuffer */
               GLuint zValues[MAX_WIDTH];
               GLint j;
               ASSERT(depthRb->DataType == GL_UNSIGNED_INT);
               for (j = 0; j < width; j++) {
                  zValues[j] = depthStencilSrc[j] >> 8;
               }
               if (zoom)
                  _swrast_write_zoomed_z_span(ctx, imgX, imgY, width,
                                              x, y + i, zValues);
               else
                  depthRb->PutRow(ctx, depthRb, width, x, y + i, zValues,NULL);
            }
            else if (!scaleOrBias && ctx->DrawBuffer->Visual.depthBits == 16) {
               /* fast path 16-bit zbuffer */
               GLushort zValues[MAX_WIDTH];
               GLint j;
               ASSERT(depthRb->DataType == GL_UNSIGNED_SHORT);
               for (j = 0; j < width; j++) {
                  zValues[j] = depthStencilSrc[j] >> 16;
               }
               if (zoom)
                  _swrast_write_zoomed_z_span(ctx, imgX, imgY, width,
                                              x, y + i, zValues);
               else
                  depthRb->PutRow(ctx, depthRb, width, x, y + i, zValues,NULL);
            }
            else {
               /* general case */
               GLuint zValues[MAX_WIDTH];  /* 16 or 32-bit Z value storage */
               _mesa_unpack_depth_span(ctx, width,
                                       depthRb->DataType, zValues, depthMax,
                                       type, depthStencilSrc, &clippedUnpack);
               if (zoom) {
                  _swrast_write_zoomed_z_span(ctx, imgX, imgY, width, x,
                                              y + i, zValues);
               }
               else {
                  depthRb->PutRow(ctx, depthRb, width, x, y + i, zValues,NULL);
               }
            }
         }

         if (stencilMask != 0x0) {
            GLstencil stencilValues[MAX_WIDTH];
            /* get stencil values, with shift/offset/mapping */
            _mesa_unpack_stencil_span(ctx, width, stencilType, stencilValues,
                                      type, depthStencilSrc, &clippedUnpack,
                                      ctx->_ImageTransferState);
            if (zoom)
               _swrast_write_zoomed_stencil_span(ctx, imgX, imgY, width,
                                                  x, y + i, stencilValues);
            else
               _swrast_write_stencil_span(ctx, width, x, y + i, stencilValues);
         }
      }
   }
}


/**
 * Execute software-based glDrawPixels.
 * By time we get here, all error checking will have been done.
 */
void
_swrast_DrawPixels( GLcontext *ctx,
		    GLint x, GLint y,
		    GLsizei width, GLsizei height,
		    GLenum format, GLenum type,
		    const struct gl_pixelstore_attrib *unpack,
		    const GLvoid *pixels )
{
   SWcontext *swrast = SWRAST_CONTEXT(ctx);

   RENDER_START(swrast,ctx);

   if (ctx->NewState)
      _mesa_update_state(ctx);

   if (swrast->NewState)
      _swrast_validate_derived( ctx );

<<<<<<< HEAD
   if (unpack->BufferObj->Name) {
      /* unpack from PBO */
      GLubyte *buf;
      if (!_mesa_validate_pbo_access(2, unpack, width, height, 1,
                                     format, type, pixels)) {
         _mesa_error(ctx, GL_INVALID_OPERATION,
                     "glDrawPixels(invalid PBO access)");
         RENDER_FINISH(swrast, ctx);
	 return;
      }
      buf = (GLubyte *) ctx->Driver.MapBuffer(ctx, GL_PIXEL_UNPACK_BUFFER_EXT,
                                              GL_READ_ONLY_ARB,
                                              unpack->BufferObj);
      if (!buf) {
         /* buffer is already mapped - that's an error */
         _mesa_error(ctx, GL_INVALID_OPERATION, "glDrawPixels(PBO is mapped)");
         RENDER_FINISH(swrast, ctx);
	 return;
      }
      pixels = ADD_POINTERS(buf, pixels);
   }
=======
    pixels = _mesa_map_drawpix_pbo(ctx, unpack, pixels);
    if (!pixels) {
       RENDER_FINISH(swrast,ctx);
       return;
    }
>>>>>>> d3f7b463

   switch (format) {
   case GL_STENCIL_INDEX:
      draw_stencil_pixels( ctx, x, y, width, height, type, unpack, pixels );
      break;
   case GL_DEPTH_COMPONENT:
      draw_depth_pixels( ctx, x, y, width, height, type, unpack, pixels );
      break;
   case GL_COLOR_INDEX:
      if (ctx->Visual.rgbMode)
	 draw_rgba_pixels(ctx, x,y, width, height, format, type, unpack, pixels);
      else
	 draw_index_pixels(ctx, x, y, width, height, type, unpack, pixels);
      break;
   case GL_RED:
   case GL_GREEN:
   case GL_BLUE:
   case GL_ALPHA:
   case GL_LUMINANCE:
   case GL_LUMINANCE_ALPHA:
   case GL_RGB:
   case GL_BGR:
   case GL_RGBA:
   case GL_BGRA:
   case GL_ABGR_EXT:
      draw_rgba_pixels(ctx, x, y, width, height, format, type, unpack, pixels);
      break;
   case GL_DEPTH_STENCIL_EXT:
      draw_depth_stencil_pixels(ctx, x, y, width, height,
                                type, unpack, pixels);
      break;
   default:
      _mesa_problem(ctx, "unexpected format in _swrast_DrawPixels");
      /* don't return yet, clean-up */
   }

   RENDER_FINISH(swrast,ctx);

   _mesa_unmap_drapix_pbo(ctx, unpack);
}



#if 0  /* experimental */
/*
 * Execute glDrawDepthPixelsMESA().
 */
void
_swrast_DrawDepthPixelsMESA( GLcontext *ctx,
                             GLint x, GLint y,
                             GLsizei width, GLsizei height,
                             GLenum colorFormat, GLenum colorType,
                             const GLvoid *colors,
                             GLenum depthType, const GLvoid *depths,
                             const struct gl_pixelstore_attrib *unpack )
{
   SWcontext *swrast = SWRAST_CONTEXT(ctx);

   if (swrast->NewState)
      _swrast_validate_derived( ctx );

   RENDER_START(swrast,ctx);

   switch (colorFormat) {
   case GL_COLOR_INDEX:
      if (ctx->Visual.rgbMode)
	 draw_rgba_pixels(ctx, x,y, width, height, colorFormat, colorType,
                          unpack, colors);
      else
	 draw_index_pixels(ctx, x, y, width, height, colorType,
                           unpack, colors);
      break;
   case GL_RED:
   case GL_GREEN:
   case GL_BLUE:
   case GL_ALPHA:
   case GL_LUMINANCE:
   case GL_LUMINANCE_ALPHA:
   case GL_RGB:
   case GL_BGR:
   case GL_RGBA:
   case GL_BGRA:
   case GL_ABGR_EXT:
      draw_rgba_pixels(ctx, x, y, width, height, colorFormat, colorType,
                       unpack, colors);
      break;
   default:
      _mesa_problem(ctx, "unexpected format in glDrawDepthPixelsMESA");
   }

   RENDER_FINISH(swrast,ctx);
}
#endif<|MERGE_RESOLUTION|>--- conflicted
+++ resolved
@@ -1,10 +1,6 @@
 /*
  * Mesa 3-D graphics library
-<<<<<<< HEAD
- * Version:  7.0.1
-=======
  * Version:  7.1
->>>>>>> d3f7b463
  *
  * Copyright (C) 1999-2007  Brian Paul   All Rights Reserved.
  *
@@ -843,35 +839,11 @@
    if (swrast->NewState)
       _swrast_validate_derived( ctx );
 
-<<<<<<< HEAD
-   if (unpack->BufferObj->Name) {
-      /* unpack from PBO */
-      GLubyte *buf;
-      if (!_mesa_validate_pbo_access(2, unpack, width, height, 1,
-                                     format, type, pixels)) {
-         _mesa_error(ctx, GL_INVALID_OPERATION,
-                     "glDrawPixels(invalid PBO access)");
-         RENDER_FINISH(swrast, ctx);
-	 return;
-      }
-      buf = (GLubyte *) ctx->Driver.MapBuffer(ctx, GL_PIXEL_UNPACK_BUFFER_EXT,
-                                              GL_READ_ONLY_ARB,
-                                              unpack->BufferObj);
-      if (!buf) {
-         /* buffer is already mapped - that's an error */
-         _mesa_error(ctx, GL_INVALID_OPERATION, "glDrawPixels(PBO is mapped)");
-         RENDER_FINISH(swrast, ctx);
-	 return;
-      }
-      pixels = ADD_POINTERS(buf, pixels);
-   }
-=======
     pixels = _mesa_map_drawpix_pbo(ctx, unpack, pixels);
     if (!pixels) {
        RENDER_FINISH(swrast,ctx);
        return;
     }
->>>>>>> d3f7b463
 
    switch (format) {
    case GL_STENCIL_INDEX:
