
/*
 * Mesa 3-D graphics library
 * Version:  6.5
 *
 * Copyright (C) 1999-2006  Brian Paul   All Rights Reserved.
 *
 * Permission is hereby granted, free of charge, to any person obtaining a
 * copy of this software and associated documentation files (the "Software"),
 * to deal in the Software without restriction, including without limitation
 * the rights to use, copy, modify, merge, publish, distribute, sublicense,
 * and/or sell copies of the Software, and to permit persons to whom the
 * Software is furnished to do so, subject to the following conditions:
 *
 * The above copyright notice and this permission notice shall be included
 * in all copies or substantial portions of the Software.
 *
 * THE SOFTWARE IS PROVIDED "AS IS", WITHOUT WARRANTY OF ANY KIND, EXPRESS
 * OR IMPLIED, INCLUDING BUT NOT LIMITED TO THE WARRANTIES OF MERCHANTABILITY,
 * FITNESS FOR A PARTICULAR PURPOSE AND NONINFRINGEMENT.  IN NO EVENT SHALL
 * BRIAN PAUL BE LIABLE FOR ANY CLAIM, DAMAGES OR OTHER LIABILITY, WHETHER IN
 * AN ACTION OF CONTRACT, TORT OR OTHERWISE, ARISING FROM, OUT OF OR IN
 * CONNECTION WITH THE SOFTWARE OR THE USE OR OTHER DEALINGS IN THE SOFTWARE.
 *
 * Authors:
 *    Keith Whitwell <keith@tungstengraphics.com>
 */

/* Split indexed primitives with per-vertex copying.
 */

#include "main/glheader.h"
#include "main/imports.h"
#include "main/macros.h"
#include "main/enums.h"
#include "main/mtypes.h"

#include "vbo_split.h"
#include "vbo.h"


#define ELT_TABLE_SIZE 16

/* Used for vertex-level splitting of indexed buffers.  Note that
 * non-indexed primitives may be converted to indexed in some cases
 * (eg loops, fans) in order to use this splitting path.
 */
struct copy_context {

   GLcontext *ctx;
   const struct gl_client_array **array;
   const struct _mesa_prim *prim;
   GLuint nr_prims;
   const struct _mesa_index_buffer *ib;
   vbo_draw_func draw;

   const struct split_limits *limits;

   struct {
      GLuint attr;
      GLuint size;
      const struct gl_client_array *array;
      const GLubyte *src_ptr;

      struct gl_client_array dstarray;

   } varying[VERT_ATTRIB_MAX];
   GLuint nr_varying;

   const struct gl_client_array *dstarray_ptr[VERT_ATTRIB_MAX];
   struct _mesa_index_buffer dstib;

   GLuint *translated_elt_buf;
   const GLuint *srcelt;

   /* A baby hash table to avoid re-emitting (some) duplicate
    * vertices when splitting indexed primitives.
    */
   struct { 
      GLuint in;
      GLuint out;
   } vert_cache[ELT_TABLE_SIZE];
      

   GLuint vertex_size;
   GLubyte *dstbuf;
   GLubyte *dstptr;		/* dstptr == dstbuf + dstelt_max * vertsize */
   GLuint dstbuf_size;	/* in vertices */
   GLuint dstbuf_nr;		/* count of emitted vertices, also the
				 * largest value in dstelt.  Our
				 * MaxIndex.
				 */

   GLuint *dstelt;
   GLuint dstelt_nr;
   GLuint dstelt_size;

#define MAX_PRIM 32
   struct _mesa_prim dstprim[MAX_PRIM];
   GLuint dstprim_nr;

};


static GLuint type_size( GLenum type )
{
   switch(type) {
   case GL_BYTE: return sizeof(GLbyte);
   case GL_UNSIGNED_BYTE: return sizeof(GLubyte);
   case GL_SHORT: return sizeof(GLshort);
   case GL_UNSIGNED_SHORT: return sizeof(GLushort);
   case GL_INT: return sizeof(GLint);
   case GL_UNSIGNED_INT: return sizeof(GLuint);
   case GL_FLOAT: return sizeof(GLfloat);
   case GL_DOUBLE: return sizeof(GLdouble);
   default: return 0;
   }
}

static GLuint attr_size( const struct gl_client_array *array )
{
   return array->Size * type_size(array->Type);
}


/* Starts returning true slightly before the buffer fills, to ensure
 * that there is sufficient room for any remaining vertices to finish
 * off the prim:
 */
static GLboolean check_flush( struct copy_context *copy )
{
<<<<<<< HEAD
   GLenum mode = copy->dstprim[copy->dstprim_nr].mode;

   if (GL_TRIANGLE_STRIP == mode &&
       copy->dstelt_nr & 1) { /* see bug9962 */
      return GL_FALSE;
=======
   GLenum mode = copy->dstprim[copy->dstprim_nr].mode; 

   if (GL_TRIANGLE_STRIP == mode &&
       copy->dstelt_nr & 1) { /* see bug9962 */
       return GL_FALSE;
>>>>>>> d3f7b463
   }

   if (copy->dstbuf_nr + 4 > copy->dstbuf_size)
      return GL_TRUE;

   if (copy->dstelt_nr + 4 > copy->dstelt_size)
      return GL_TRUE;

   return GL_FALSE;
}

static void flush( struct copy_context *copy )
{
   GLuint i;

   /* Set some counters: 
    */
   copy->dstib.count = copy->dstelt_nr;

   copy->draw( copy->ctx,
	       copy->dstarray_ptr,
	       copy->dstprim,
	       copy->dstprim_nr,
	       &copy->dstib,
	       0,
	       copy->dstbuf_nr );

   /* Reset all pointers: 
    */
   copy->dstprim_nr = 0;
   copy->dstelt_nr = 0;
   copy->dstbuf_nr = 0;
   copy->dstptr = copy->dstbuf;

   /* Clear the vertex cache:
    */
   for (i = 0; i < ELT_TABLE_SIZE; i++)
      copy->vert_cache[i].in = ~0;
}



static void begin( struct copy_context *copy, GLenum mode, GLboolean begin_flag )
{
   struct _mesa_prim *prim = &copy->dstprim[copy->dstprim_nr];

/*    _mesa_printf("begin %s (%d)\n", _mesa_lookup_enum_by_nr(mode), begin_flag); */
		
   prim->mode = mode;
   prim->begin = begin_flag;
}


/* Use a hashtable to attempt to identify recently-emitted vertices
 * and avoid re-emitting them.
 */
static GLuint elt(struct copy_context *copy, GLuint elt_idx)
{
   GLuint elt = copy->srcelt[elt_idx];
   GLuint slot = elt & (ELT_TABLE_SIZE-1);

/*    _mesa_printf("elt %d\n", elt); */

   /* Look up the incoming element in the vertex cache.  Re-emit if
    * necessary.   
    */
   if (copy->vert_cache[slot].in != elt) {
      GLubyte *csr = copy->dstptr;
      GLuint i;

/*       _mesa_printf("  --> emit to dstelt %d\n", copy->dstbuf_nr); */

      for (i = 0; i < copy->nr_varying; i++) {
	 const struct gl_client_array *srcarray = copy->varying[i].array;
	 const GLubyte *srcptr = copy->varying[i].src_ptr + elt * srcarray->StrideB;

	 memcpy(csr, srcptr, copy->varying[i].size);
	 csr += copy->varying[i].size;

	 if (0) 
	 {
	    const GLuint *f = (const GLuint *)srcptr;
	    GLuint j;
	    _mesa_printf("  varying %d: ", i);
	    for(j = 0; j < copy->varying[i].size / 4; j++)
	       _mesa_printf("%x ", f[j]);
	    _mesa_printf("\n");
	 }
	       
      }

      copy->vert_cache[slot].in = elt;
      copy->vert_cache[slot].out = copy->dstbuf_nr++;
      copy->dstptr += copy->vertex_size;

      assert(csr == copy->dstptr);
      assert(copy->dstptr == (copy->dstbuf + 
				    copy->dstbuf_nr * 
				    copy->vertex_size));
   }
/*    else */
/*       _mesa_printf("  --> reuse vertex\n"); */
   
/*    _mesa_printf("  --> emit %d\n", copy->vert_cache[slot].out); */
   copy->dstelt[copy->dstelt_nr++] = copy->vert_cache[slot].out;
   return check_flush(copy);
}

static void end( struct copy_context *copy, GLboolean end_flag )
{
   struct _mesa_prim *prim = &copy->dstprim[copy->dstprim_nr];

/*    _mesa_printf("end (%d)\n", end_flag); */

   prim->end = end_flag;
   prim->count = copy->dstelt_nr - prim->start;

   if (++copy->dstprim_nr == MAX_PRIM ||
       check_flush(copy)) 
      flush(copy);
}



static void replay_elts( struct copy_context *copy )
{
   GLuint i, j, k;
   GLboolean split;

   for (i = 0; i < copy->nr_prims; i++) {
      const struct _mesa_prim *prim = &copy->prim[i];
      const GLuint start = prim->start;
      GLuint first, incr;

      switch (prim->mode) {
	 
      case GL_LINE_LOOP:
	 /* Convert to linestrip and emit the final vertex explicitly,
	  * but only in the resultant strip that requires it.
	  */
	 j = 0;
	 while (j != prim->count) {
	    begin(copy, GL_LINE_STRIP, prim->begin && j == 0);

	    for (split = GL_FALSE; j != prim->count && !split; j++)
	       split = elt(copy, start + j);

	    if (j == prim->count) {
	       /* Done, emit final line.  Split doesn't matter as
		* it is always raised a bit early so we can emit
		* the last verts if necessary!
		*/
	       if (prim->end) 
		  (void)elt(copy, start + 0);

	       end(copy, prim->end);
	    }
	    else {
	       /* Wrap
		*/
	       assert(split);
	       end(copy, 0);
	       j--;
	    }
	 }
	 break;

      case GL_TRIANGLE_FAN:
      case GL_POLYGON:
	 j = 2;
	 while (j != prim->count) {
	    begin(copy, prim->mode, prim->begin && j == 0);

	    split = elt(copy, start+0); 
	    assert(!split);

	    split = elt(copy, start+j-1); 
	    assert(!split);

	    for (; j != prim->count && !split; j++)
	       split = elt(copy, start+j);

	    end(copy, prim->end && j == prim->count);

	    if (j != prim->count) {
	       /* Wrapped the primitive, need to repeat some vertices:
		*/
	       j -= 1;
	    }
	 }
	 break;

      default:
	 (void)split_prim_inplace(prim->mode, &first, &incr);
	 
	 j = 0;
	 while (j != prim->count) {

	    begin(copy, prim->mode, prim->begin && j == 0);

	    split = 0;
	    for (k = 0; k < first; k++, j++)
	       split |= elt(copy, start+j);

	    assert(!split);

	    for (; j != prim->count && !split; )
	       for (k = 0; k < incr; k++, j++)
		  split |= elt(copy, start+j);

	    end(copy, prim->end && j == prim->count);

	    if (j != prim->count) {
	       /* Wrapped the primitive, need to repeat some vertices:
		*/
	       assert(j > first - incr);
	       j -= (first - incr);
	    }
	 }
	 break;
      }
   }

   if (copy->dstprim_nr)
      flush(copy);
}


static void replay_init( struct copy_context *copy )
{
   GLcontext *ctx = copy->ctx;
   GLuint i;
   GLuint offset;
   const GLvoid *srcptr;

   /* Make a list of varying attributes and their vbo's.  Also
    * calculate vertex size.
    */
   copy->vertex_size = 0;
   for (i = 0; i < VERT_ATTRIB_MAX; i++) {
      struct gl_buffer_object *vbo = copy->array[i]->BufferObj;

      if (copy->array[i]->StrideB == 0) {
	 copy->dstarray_ptr[i] = copy->array[i];
      }
      else {
	 GLuint j = copy->nr_varying++;
	 
	 copy->varying[j].attr = i;
	 copy->varying[j].array = copy->array[i];
	 copy->varying[j].size = attr_size(copy->array[i]);
	 copy->vertex_size += attr_size(copy->array[i]);
      
	 if (vbo->Name && !vbo->Pointer) 
	    ctx->Driver.MapBuffer(ctx,
				  GL_ARRAY_BUFFER_ARB, 
				  GL_WRITE_ONLY, /* XXX */
				  vbo);

	 copy->varying[j].src_ptr = ADD_POINTERS(vbo->Pointer,
						 copy->array[i]->Ptr);

	 copy->dstarray_ptr[i] = &copy->varying[j].dstarray;
      }
   }

   /* There must always be an index buffer.  Currently require the
    * caller convert non-indexed prims to indexed.  Could alternately
    * do it internally.
    */
   if (copy->ib->obj->Name && !copy->ib->obj->Pointer) 
      ctx->Driver.MapBuffer(ctx, 
			    GL_ARRAY_BUFFER_ARB, /* XXX */
			    GL_WRITE_ONLY, /* XXX */
			    copy->ib->obj);

   srcptr = (const GLubyte *)ADD_POINTERS(copy->ib->obj->Pointer, copy->ib->ptr);

   switch (copy->ib->type) {
   case GL_UNSIGNED_BYTE:
      copy->translated_elt_buf = _mesa_malloc(sizeof(GLuint) * copy->ib->count);
      copy->srcelt = copy->translated_elt_buf;

      for (i = 0; i < copy->ib->count; i++)
	 copy->translated_elt_buf[i] = ((const GLubyte *)srcptr)[i];
      break;

   case GL_UNSIGNED_SHORT:
      copy->translated_elt_buf = _mesa_malloc(sizeof(GLuint) * copy->ib->count);
      copy->srcelt = copy->translated_elt_buf;

      for (i = 0; i < copy->ib->count; i++)
	 copy->translated_elt_buf[i] = ((const GLushort *)srcptr)[i];
      break;

   case GL_UNSIGNED_INT:
      copy->translated_elt_buf = NULL;
      copy->srcelt = (const GLuint *)srcptr;
      break;
   }
   

   /* Figure out the maximum allowed vertex buffer size:
    */
   if (copy->vertex_size * copy->limits->max_verts <= copy->limits->max_vb_size) {
      copy->dstbuf_size = copy->limits->max_verts;
   }
   else {
      copy->dstbuf_size = copy->limits->max_vb_size / copy->vertex_size;
   }

   /* Allocate an output vertex buffer:
    *
    * XXX:  This should be a VBO!
    */
   copy->dstbuf = _mesa_malloc(copy->dstbuf_size * 
			       copy->vertex_size);   
   copy->dstptr = copy->dstbuf;

   /* Setup new vertex arrays to point into the output buffer: 
    */
   for (offset = 0, i = 0; i < copy->nr_varying; i++) {
      const struct gl_client_array *src = copy->varying[i].array;
      struct gl_client_array *dst = &copy->varying[i].dstarray;

      dst->Size = src->Size;
      dst->Type = src->Type;
      dst->Stride = copy->vertex_size;
      dst->StrideB = copy->vertex_size;
      dst->Ptr = copy->dstbuf + offset;
      dst->Enabled = GL_TRUE;
<<<<<<< HEAD
      dst->Normalized = src->Normalized;
=======
      dst->Normalized = src->Normalized; 
>>>>>>> d3f7b463
      dst->BufferObj = ctx->Array.NullBufferObj;
      dst->_MaxElement = copy->dstbuf_size; /* may be less! */

      offset += copy->varying[i].size;
   }

   /* Allocate an output element list:
    */
   copy->dstelt_size = MIN2(65536,
			    copy->ib->count * 2 + 3);
   copy->dstelt_size = MIN2(copy->dstelt_size,
			    copy->limits->max_indices);
   copy->dstelt = _mesa_malloc(sizeof(GLuint) * copy->dstelt_size);
   copy->dstelt_nr = 0;

   /* Setup the new index buffer to point to the allocated element
    * list:
    */
   copy->dstib.count = 0;	/* duplicates dstelt_nr */
   copy->dstib.type = GL_UNSIGNED_INT;
   copy->dstib.obj = ctx->Array.NullBufferObj;
   copy->dstib.ptr = copy->dstelt;
}


static void replay_finish( struct copy_context *copy )
{
   GLcontext *ctx = copy->ctx;
   GLuint i;

   /* Free our vertex and index buffers: 
    */
   _mesa_free(copy->translated_elt_buf);
   _mesa_free(copy->dstbuf);
   _mesa_free(copy->dstelt);
   
   /* Unmap VBO's 
    */
   for (i = 0; i < copy->nr_varying; i++) {
      struct gl_buffer_object *vbo = copy->varying[i].array->BufferObj;

      if (vbo->Name && vbo->Pointer) 
	 ctx->Driver.UnmapBuffer(ctx, GL_ARRAY_BUFFER_ARB, vbo);
   }

   /* Unmap index buffer:
    */
   if (copy->ib->obj->Name && copy->ib->obj->Pointer) {
      ctx->Driver.UnmapBuffer(ctx, 
			      GL_ARRAY_BUFFER_ARB, /* XXX */
			      copy->ib->obj);
   }
}

void vbo_split_copy( GLcontext *ctx,
		     const struct gl_client_array *arrays[],
		     const struct _mesa_prim *prim,
		     GLuint nr_prims,
		     const struct _mesa_index_buffer *ib,
		     vbo_draw_func draw,
		     const struct split_limits *limits )
{
   struct copy_context copy;
   GLuint i;

   memset(&copy, 0, sizeof(copy));

   /* Require indexed primitives:
    */
   assert(ib);
   
   copy.ctx = ctx;
   copy.array = arrays;
   copy.prim = prim;
   copy.nr_prims = nr_prims;
   copy.ib = ib;
   copy.draw = draw;
   copy.limits = limits;


   /* Clear the vertex cache:
    */
   for (i = 0; i < ELT_TABLE_SIZE; i++)
      copy.vert_cache[i].in = ~0;


   replay_init(&copy);
   replay_elts(&copy);
   replay_finish(&copy);
}<|MERGE_RESOLUTION|>--- conflicted
+++ resolved
@@ -129,19 +129,11 @@
  */
 static GLboolean check_flush( struct copy_context *copy )
 {
-<<<<<<< HEAD
-   GLenum mode = copy->dstprim[copy->dstprim_nr].mode;
-
-   if (GL_TRIANGLE_STRIP == mode &&
-       copy->dstelt_nr & 1) { /* see bug9962 */
-      return GL_FALSE;
-=======
    GLenum mode = copy->dstprim[copy->dstprim_nr].mode; 
 
    if (GL_TRIANGLE_STRIP == mode &&
        copy->dstelt_nr & 1) { /* see bug9962 */
        return GL_FALSE;
->>>>>>> d3f7b463
    }
 
    if (copy->dstbuf_nr + 4 > copy->dstbuf_size)
@@ -473,11 +465,7 @@
       dst->StrideB = copy->vertex_size;
       dst->Ptr = copy->dstbuf + offset;
       dst->Enabled = GL_TRUE;
-<<<<<<< HEAD
-      dst->Normalized = src->Normalized;
-=======
       dst->Normalized = src->Normalized; 
->>>>>>> d3f7b463
       dst->BufferObj = ctx->Array.NullBufferObj;
       dst->_MaxElement = copy->dstbuf_size; /* may be less! */
 
