--- conflicted
+++ resolved
@@ -47,30 +47,6 @@
    GLfloat y_scale, y_bias;
 
    memset(&sfv, 0, sizeof(sfv));
-<<<<<<< HEAD
-   
-   if (brw->intel.driDrawable) 
-   {
-      /* _NEW_VIEWPORT, BRW_NEW_METAOPS */
-
-      if (!brw->metaops.active) {
-	 const GLfloat *v = ctx->Viewport._WindowMap.m;
-	 
-	 sfv.viewport.m00 =   v[MAT_SX];
-	 sfv.viewport.m11 = - v[MAT_SY];
-	 sfv.viewport.m22 =   v[MAT_SZ] * depth_scale;
-	 sfv.viewport.m30 =   v[MAT_TX];
-	 sfv.viewport.m31 = - v[MAT_TY] + brw->intel.driDrawable->h;
-	 sfv.viewport.m32 =   v[MAT_TZ] * depth_scale;
-      }
-      else {
-	 sfv.viewport.m00 =   1;
-	 sfv.viewport.m11 = - 1;
-	 sfv.viewport.m22 =   1;
-	 sfv.viewport.m30 =   0;
-	 sfv.viewport.m31 =   brw->intel.driDrawable->h;
-	 sfv.viewport.m32 =   0;
-=======
 
    if (ctx->DrawBuffer->Name) {
       /* User-created FBO */
@@ -80,7 +56,6 @@
       } else {
 	 y_scale = 1.0;
 	 y_bias = 0;
->>>>>>> d3f7b463
       }
    } else {
       y_scale = -1.0;
@@ -188,15 +163,8 @@
 
    memset(&sf, 0, sizeof(sf));
 
-<<<<<<< HEAD
-   /* CACHE_NEW_SF_PROG */
-   sf.thread0.grf_reg_count = ALIGN(brw->sf.prog_data->total_grf, 16) / 16 - 1;
-   sf.thread0.kernel_start_pointer = brw->sf.prog_gs_offset >> 6;
-   sf.thread3.urb_entry_read_length = brw->sf.prog_data->urb_read_length;
-=======
    sf.thread0.grf_reg_count = ALIGN(key->total_grf, 16) / 16 - 1;
    sf.thread0.kernel_start_pointer = brw->sf.prog_bo->offset >> 6; /* reloc */
->>>>>>> d3f7b463
 
    sf.thread1.floating_point_mode = BRW_FLOATING_POINT_NON_IEEE_754;
 
@@ -258,19 +226,12 @@
        sf.sf6.line_width = 0;
 
    /* _NEW_POINT */
-<<<<<<< HEAD
-   sf.sf6.point_rast_rule = 1;	/* opengl conventions */
-   sf.sf7.point_size = brw->attribs.Point->_Size * (1<<3);
-   sf.sf7.sprite_point = brw->attribs.Point->PointSprite;
-   sf.sf7.use_point_size_state = !brw->attribs.Point->_Attenuated;
-=======
    sf.sf6.point_rast_rule = BRW_RASTRULE_UPPER_RIGHT;	/* opengl conventions */
    /* XXX clamp max depends on AA vs. non-AA */
 
    sf.sf7.sprite_point = key->point_sprite;
    sf.sf7.point_size = CLAMP(nearbyint(key->point_size), 1, 255) * (1<<3);
    sf.sf7.use_point_size_state = !key->point_attenuated;
->>>>>>> d3f7b463
    sf.sf7.aa_line_distance_mode = 0;
 
    /* might be BRW_NEW_PRIMITIVE if we have to adjust pv for polygons:
