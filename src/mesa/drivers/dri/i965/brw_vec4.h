/*
 * Copyright © 2011 Intel Corporation
 *
 * Permission is hereby granted, free of charge, to any person obtaining a
 * copy of this software and associated documentation files (the "Software"),
 * to deal in the Software without restriction, including without limitation
 * the rights to use, copy, modify, merge, publish, distribute, sublicense,
 * and/or sell copies of the Software, and to permit persons to whom the
 * Software is furnished to do so, subject to the following conditions:
 *
 * The above copyright notice and this permission notice (including the next
 * paragraph) shall be included in all copies or substantial portions of the
 * Software.
 *
 * THE SOFTWARE IS PROVIDED "AS IS", WITHOUT WARRANTY OF ANY KIND, EXPRESS OR
 * IMPLIED, INCLUDING BUT NOT LIMITED TO THE WARRANTIES OF MERCHANTABILITY,
 * FITNESS FOR A PARTICULAR PURPOSE AND NONINFRINGEMENT.  IN NO EVENT SHALL
 * THE AUTHORS OR COPYRIGHT HOLDERS BE LIABLE FOR ANY CLAIM, DAMAGES OR OTHER
 * LIABILITY, WHETHER IN AN ACTION OF CONTRACT, TORT OR OTHERWISE, ARISING
 * FROM, OUT OF OR IN CONNECTION WITH THE SOFTWARE OR THE USE OR OTHER DEALINGS
 * IN THE SOFTWARE.
 */

#ifndef BRW_VEC4_H
#define BRW_VEC4_H

#include <stdint.h>
#include "brw_shader.h"
#include "main/compiler.h"
#include "program/hash_table.h"
#include "brw_program.h"

#ifdef __cplusplus
#include "brw_ir_vec4.h"

extern "C" {
#endif

#include "brw_context.h"
#include "brw_eu.h"
#include "intel_asm_annotation.h"

#ifdef __cplusplus
}; /* extern "C" */
#endif

#include "glsl/ir.h"
#include "glsl/nir/nir.h"


#ifdef __cplusplus
extern "C" {
#endif

const unsigned *
brw_vec4_generate_assembly(const struct brw_compiler *compiler,
                           void *log_data,
                           void *mem_ctx,
                           const nir_shader *nir,
                           struct brw_vue_prog_data *prog_data,
                           const struct cfg_t *cfg,
                           unsigned *out_assembly_size);

#ifdef __cplusplus
} /* extern "C" */

namespace brw {

class vec4_live_variables;

/**
 * The vertex shader front-end.
 *
 * Translates either GLSL IR or Mesa IR (for ARB_vertex_program and
 * fixed-function) into VS IR.
 */
class vec4_visitor : public backend_shader
{
public:
   vec4_visitor(const struct brw_compiler *compiler,
                void *log_data,
                const struct brw_sampler_prog_key_data *key,
                struct brw_vue_prog_data *prog_data,
                const nir_shader *shader,
		void *mem_ctx,
                bool no_spills,
                int shader_time_index);
   virtual ~vec4_visitor();

   dst_reg dst_null_f()
   {
      return dst_reg(brw_null_reg());
   }

   dst_reg dst_null_d()
   {
      return dst_reg(retype(brw_null_reg(), BRW_REGISTER_TYPE_D));
   }

   dst_reg dst_null_ud()
   {
      return dst_reg(retype(brw_null_reg(), BRW_REGISTER_TYPE_UD));
   }

   const struct brw_sampler_prog_key_data * const key_tex;
   struct brw_vue_prog_data * const prog_data;
   char *fail_msg;
   bool failed;

   /**
    * GLSL IR currently being processed, which is associated with our
    * driver IR instructions for debugging purposes.
    */
   const void *base_ir;
   const char *current_annotation;

   int first_non_payload_grf;
   unsigned int max_grf;
   int *virtual_grf_start;
   int *virtual_grf_end;
   brw::vec4_live_variables *live_intervals;
   dst_reg userplane[MAX_CLIP_PLANES];

   bool need_all_constants_in_pull_buffer;

   /* Regs for vertex results.  Generated at ir_variable visiting time
    * for the ir->location's used.
    */
   dst_reg output_reg[BRW_VARYING_SLOT_COUNT];
   const char *output_reg_annotation[BRW_VARYING_SLOT_COUNT];
   int *uniform_size;
   int uniform_array_size; /*< Size of the uniform_size array */
   int uniforms;

   src_reg shader_start_time;

   bool run();
   void fail(const char *msg, ...);

   int setup_uniforms(int payload_reg);

   bool reg_allocate_trivial();
   bool reg_allocate();
   void evaluate_spill_costs(float *spill_costs, bool *no_spill);
   int choose_spill_reg(struct ra_graph *g);
   void spill_reg(int spill_reg);
   void move_grf_array_access_to_scratch();
   void move_uniform_array_access_to_pull_constants();
   void move_push_constants_to_pull_constants();
   void split_uniform_registers();
   void pack_uniform_registers();
   void calculate_live_intervals();
   void invalidate_live_intervals();
   void split_virtual_grfs();
   bool opt_vector_float();
   bool opt_reduce_swizzle();
   bool dead_code_eliminate();
   int var_range_start(unsigned v, unsigned n) const;
   int var_range_end(unsigned v, unsigned n) const;
   bool virtual_grf_interferes(int a, int b);
   bool opt_cmod_propagation();
   bool opt_copy_propagation(bool do_constant_prop = true);
   bool opt_cse_local(bblock_t *block);
   bool opt_cse();
   bool opt_algebraic();
   bool opt_register_coalesce();
   bool eliminate_find_live_channel();
   bool is_dep_ctrl_unsafe(const vec4_instruction *inst);
   void opt_set_dependency_control();
   void opt_schedule_instructions();
   void convert_to_hw_regs();

   vec4_instruction *emit(vec4_instruction *inst);

   vec4_instruction *emit(enum opcode opcode);
   vec4_instruction *emit(enum opcode opcode, const dst_reg &dst);
   vec4_instruction *emit(enum opcode opcode, const dst_reg &dst,
                          const src_reg &src0);
   vec4_instruction *emit(enum opcode opcode, const dst_reg &dst,
                          const src_reg &src0, const src_reg &src1);
   vec4_instruction *emit(enum opcode opcode, const dst_reg &dst,
                          const src_reg &src0, const src_reg &src1,
                          const src_reg &src2);

   vec4_instruction *emit_before(bblock_t *block,
                                 vec4_instruction *inst,
				 vec4_instruction *new_inst);

#define EMIT1(op) vec4_instruction *op(const dst_reg &, const src_reg &);
#define EMIT2(op) vec4_instruction *op(const dst_reg &, const src_reg &, const src_reg &);
#define EMIT3(op) vec4_instruction *op(const dst_reg &, const src_reg &, const src_reg &, const src_reg &);
   EMIT1(MOV)
   EMIT1(NOT)
   EMIT1(RNDD)
   EMIT1(RNDE)
   EMIT1(RNDZ)
   EMIT1(FRC)
   EMIT1(F32TO16)
   EMIT1(F16TO32)
   EMIT2(ADD)
   EMIT2(MUL)
   EMIT2(MACH)
   EMIT2(MAC)
   EMIT2(AND)
   EMIT2(OR)
   EMIT2(XOR)
   EMIT2(DP3)
   EMIT2(DP4)
   EMIT2(DPH)
   EMIT2(SHL)
   EMIT2(SHR)
   EMIT2(ASR)
   vec4_instruction *CMP(dst_reg dst, src_reg src0, src_reg src1,
			 enum brw_conditional_mod condition);
   vec4_instruction *IF(src_reg src0, src_reg src1,
                        enum brw_conditional_mod condition);
   vec4_instruction *IF(enum brw_predicate predicate);
   EMIT1(SCRATCH_READ)
   EMIT2(SCRATCH_WRITE)
   EMIT3(LRP)
   EMIT1(BFREV)
   EMIT3(BFE)
   EMIT2(BFI1)
   EMIT3(BFI2)
   EMIT1(FBH)
   EMIT1(FBL)
   EMIT1(CBIT)
   EMIT3(MAD)
   EMIT2(ADDC)
   EMIT2(SUBB)
#undef EMIT1
#undef EMIT2
#undef EMIT3

   int implied_mrf_writes(vec4_instruction *inst);

   vec4_instruction *emit_minmax(enum brw_conditional_mod conditionalmod, dst_reg dst,
                                 src_reg src0, src_reg src1);

   vec4_instruction *emit_lrp(const dst_reg &dst, const src_reg &x,
                              const src_reg &y, const src_reg &a);

   /**
    * Copy any live channel from \p src to the first channel of the
    * result.
    */
   src_reg emit_uniformize(const src_reg &src);

   src_reg fix_3src_operand(const src_reg &src);
   src_reg resolve_source_modifiers(const src_reg &src);

   vec4_instruction *emit_math(enum opcode opcode, const dst_reg &dst, const src_reg &src0,
                               const src_reg &src1 = src_reg());

   src_reg fix_math_operand(const src_reg &src);

   void emit_pack_half_2x16(dst_reg dst, src_reg src0);
   void emit_unpack_half_2x16(dst_reg dst, src_reg src0);
   void emit_unpack_unorm_4x8(const dst_reg &dst, src_reg src0);
   void emit_unpack_snorm_4x8(const dst_reg &dst, src_reg src0);
   void emit_pack_unorm_4x8(const dst_reg &dst, const src_reg &src0);
   void emit_pack_snorm_4x8(const dst_reg &dst, const src_reg &src0);

   void emit_texture(ir_texture_opcode op,
                     dst_reg dest,
                     const glsl_type *dest_type,
                     src_reg coordinate,
                     int coord_components,
                     src_reg shadow_comparitor,
                     src_reg lod, src_reg lod2,
                     src_reg sample_index,
                     uint32_t constant_offset,
                     src_reg offset_value,
                     src_reg mcs,
                     bool is_cube_array,
                     uint32_t surface, src_reg surface_reg,
                     uint32_t sampler, src_reg sampler_reg);

<<<<<<< HEAD
   uint32_t gather_channel(unsigned gather_component,
                           uint32_t surface, uint32_t sampler);
=======
>>>>>>> d9b8fde9
   src_reg emit_mcs_fetch(const glsl_type *coordinate_type, src_reg coordinate,
                          src_reg sampler);
   void emit_gen6_gather_wa(uint8_t wa, dst_reg dst);

   void emit_ndc_computation();
   void emit_psiz_and_flags(dst_reg reg);
   vec4_instruction *emit_generic_urb_slot(dst_reg reg, int varying);
   virtual void emit_urb_slot(dst_reg reg, int varying);

   void emit_shader_time_begin();
   void emit_shader_time_end();
   void emit_shader_time_write(int shader_time_subindex, src_reg value);

   void emit_untyped_atomic(unsigned atomic_op, unsigned surf_index,
                            dst_reg dst, src_reg offset, src_reg src0,
                            src_reg src1);

   void emit_untyped_surface_read(unsigned surf_index, dst_reg dst,
                                  src_reg offset);

   src_reg get_scratch_offset(bblock_t *block, vec4_instruction *inst,
			      src_reg *reladdr, int reg_offset);
   src_reg get_pull_constant_offset(bblock_t *block, vec4_instruction *inst,
				    src_reg *reladdr, int reg_offset);
   void emit_scratch_read(bblock_t *block, vec4_instruction *inst,
			  dst_reg dst,
			  src_reg orig_src,
			  int base_offset);
   void emit_scratch_write(bblock_t *block, vec4_instruction *inst,
			   int base_offset);
   void emit_pull_constant_load(bblock_t *block, vec4_instruction *inst,
				dst_reg dst,
				src_reg orig_src,
				int base_offset);
   void emit_pull_constant_load_reg(dst_reg dst,
                                    src_reg surf_index,
                                    src_reg offset,
                                    bblock_t *before_block,
                                    vec4_instruction *before_inst);
   src_reg emit_resolve_reladdr(int scratch_loc[], bblock_t *block,
                                vec4_instruction *inst, src_reg src);

   void resolve_ud_negate(src_reg *reg);

   src_reg get_timestamp();

   void dump_instruction(backend_instruction *inst);
   void dump_instruction(backend_instruction *inst, FILE *file);

   bool is_high_sampler(src_reg sampler);

   virtual void emit_nir_code();
   virtual void nir_setup_inputs();
   virtual void nir_setup_uniforms();
   virtual void nir_setup_system_value_intrinsic(nir_intrinsic_instr *instr);
   virtual void nir_setup_system_values();
   virtual void nir_emit_impl(nir_function_impl *impl);
   virtual void nir_emit_cf_list(exec_list *list);
   virtual void nir_emit_if(nir_if *if_stmt);
   virtual void nir_emit_loop(nir_loop *loop);
   virtual void nir_emit_block(nir_block *block);
   virtual void nir_emit_instr(nir_instr *instr);
   virtual void nir_emit_load_const(nir_load_const_instr *instr);
   virtual void nir_emit_intrinsic(nir_intrinsic_instr *instr);
   virtual void nir_emit_alu(nir_alu_instr *instr);
   virtual void nir_emit_jump(nir_jump_instr *instr);
   virtual void nir_emit_texture(nir_tex_instr *instr);
   virtual void nir_emit_undef(nir_ssa_undef_instr *instr);
   virtual void nir_emit_ssbo_atomic(int op, nir_intrinsic_instr *instr);

   dst_reg get_nir_dest(nir_dest dest, enum brw_reg_type type);
   dst_reg get_nir_dest(nir_dest dest, nir_alu_type type);
   dst_reg get_nir_dest(nir_dest dest);
   src_reg get_nir_src(nir_src src, enum brw_reg_type type,
                       unsigned num_components = 4);
   src_reg get_nir_src(nir_src src, nir_alu_type type,
                       unsigned num_components = 4);
   src_reg get_nir_src(nir_src src,
                       unsigned num_components = 4);

   virtual dst_reg *make_reg_for_system_value(int location,
                                              const glsl_type *type) = 0;

   dst_reg *nir_locals;
   dst_reg *nir_ssa_values;
   src_reg *nir_inputs;
   dst_reg *nir_system_values;

protected:
   void emit_vertex();
   void lower_attributes_to_hw_regs(const int *attribute_map,
                                    bool interleaved);
   void setup_payload_interference(struct ra_graph *g, int first_payload_node,
                                   int reg_node_count);
   virtual void setup_payload() = 0;
   virtual void emit_prolog() = 0;
   virtual void emit_thread_end() = 0;
   virtual void emit_urb_write_header(int mrf) = 0;
   virtual vec4_instruction *emit_urb_write_opcode(bool complete) = 0;
   virtual void gs_emit_vertex(int stream_id);
   virtual void gs_end_primitive();

private:
   /**
    * If true, then register allocation should fail instead of spilling.
    */
   const bool no_spills;

   int shader_time_index;

   unsigned last_scratch; /**< measured in 32-byte (register size) units */
};

} /* namespace brw */
#endif /* __cplusplus */

#endif /* BRW_VEC4_H */<|MERGE_RESOLUTION|>--- conflicted
+++ resolved
@@ -276,11 +276,6 @@
                      uint32_t surface, src_reg surface_reg,
                      uint32_t sampler, src_reg sampler_reg);
 
-<<<<<<< HEAD
-   uint32_t gather_channel(unsigned gather_component,
-                           uint32_t surface, uint32_t sampler);
-=======
->>>>>>> d9b8fde9
    src_reg emit_mcs_fetch(const glsl_type *coordinate_type, src_reg coordinate,
                           src_reg sampler);
    void emit_gen6_gather_wa(uint8_t wa, dst_reg dst);
