--- conflicted
+++ resolved
@@ -67,17 +67,10 @@
 		r300UpdateDrawBuffer(rmesa->glCtx);
 	}
 
-<<<<<<< HEAD
 	use_back = rmesa->glCtx->DrawBuffer ?
 	    (rmesa->glCtx->DrawBuffer->_ColorDrawBufferMask[0] ==
 	     BUFFER_BIT_BACK_LEFT) : 1;
 	use_back ^= (rmesa->sarea->pfCurrentPage == 1);
-=======
-	use_back = radeon->glCtx->DrawBuffer ?
-		(radeon->glCtx->DrawBuffer->_ColorDrawBufferMask[0] ==
-		 BUFFER_BIT_BACK_LEFT) : 1;
-	use_back ^= (radeon->sarea->pfCurrentPage == 1);
->>>>>>> 74a11701
 
 	if (use_back) {
 		rmesa->state.color.drawOffset =
@@ -141,4 +134,6 @@
 	}
 
 	rmesa->lost_context = GL_TRUE;
+}
+}
 }