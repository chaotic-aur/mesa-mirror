/**************************************************************************
 *
 * Copyright 2009 Younes Manton.
 * All Rights Reserved.
 *
 * Permission is hereby granted, free of charge, to any person obtaining a
 * copy of this software and associated documentation files (the
 * "Software"), to deal in the Software without restriction, including
 * without limitation the rights to use, copy, modify, merge, publish,
 * distribute, sub license, and/or sell copies of the Software, and to
 * permit persons to whom the Software is furnished to do so, subject to
 * the following conditions:
 *
 * The above copyright notice and this permission notice (including the
 * next paragraph) shall be included in all copies or substantial portions
 * of the Software.
 *
 * THE SOFTWARE IS PROVIDED "AS IS", WITHOUT WARRANTY OF ANY KIND, EXPRESS
 * OR IMPLIED, INCLUDING BUT NOT LIMITED TO THE WARRANTIES OF
 * MERCHANTABILITY, FITNESS FOR A PARTICULAR PURPOSE AND NON-INFRINGEMENT.
 * IN NO EVENT SHALL TUNGSTEN GRAPHICS AND/OR ITS SUPPLIERS BE LIABLE FOR
 * ANY CLAIM, DAMAGES OR OTHER LIABILITY, WHETHER IN AN ACTION OF CONTRACT,
 * TORT OR OTHERWISE, ARISING FROM, OUT OF OR IN CONNECTION WITH THE
 * SOFTWARE OR THE USE OR OTHER DEALINGS IN THE SOFTWARE.
 *
 **************************************************************************/

#include <assert.h>
#include <X11/Xlibint.h>
#include <pipe/p_video_context.h>
#include <pipe/p_video_state.h>
#include <pipe/p_state.h>
#include <util/u_memory.h>
#include "xvmc_private.h"

static enum pipe_mpeg12_macroblock_type TypeToPipe(int xvmc_mb_type)
{
   if (xvmc_mb_type & XVMC_MB_TYPE_INTRA)
      return PIPE_MPEG12_MACROBLOCK_TYPE_INTRA;
   if ((xvmc_mb_type & (XVMC_MB_TYPE_MOTION_FORWARD | XVMC_MB_TYPE_MOTION_BACKWARD)) == XVMC_MB_TYPE_MOTION_FORWARD)
      return PIPE_MPEG12_MACROBLOCK_TYPE_FWD;
   if ((xvmc_mb_type & (XVMC_MB_TYPE_MOTION_FORWARD | XVMC_MB_TYPE_MOTION_BACKWARD)) == XVMC_MB_TYPE_MOTION_BACKWARD)
      return PIPE_MPEG12_MACROBLOCK_TYPE_BKWD;
   if ((xvmc_mb_type & (XVMC_MB_TYPE_MOTION_FORWARD | XVMC_MB_TYPE_MOTION_BACKWARD)) == (XVMC_MB_TYPE_MOTION_FORWARD | XVMC_MB_TYPE_MOTION_BACKWARD))
      return PIPE_MPEG12_MACROBLOCK_TYPE_BI;

   assert(0);

   return -1;
}

static enum pipe_mpeg12_picture_type PictureToPipe(int xvmc_pic)
{
   switch (xvmc_pic) {
      case XVMC_TOP_FIELD:
         return PIPE_MPEG12_PICTURE_TYPE_FIELD_TOP;
      case XVMC_BOTTOM_FIELD:
         return PIPE_MPEG12_PICTURE_TYPE_FIELD_BOTTOM;
      case XVMC_FRAME_PICTURE:
         return PIPE_MPEG12_PICTURE_TYPE_FRAME;
      default:
         assert(0);
   }

   return -1;
}

static enum pipe_mpeg12_motion_type MotionToPipe(int xvmc_motion_type, int xvmc_dct_type)
{
   switch (xvmc_motion_type) {
      case XVMC_PREDICTION_FRAME:
         return xvmc_dct_type == XVMC_DCT_TYPE_FIELD ?
            PIPE_MPEG12_MOTION_TYPE_16x8 : PIPE_MPEG12_MOTION_TYPE_FRAME;
      case XVMC_PREDICTION_FIELD:
         return PIPE_MPEG12_MOTION_TYPE_FIELD;
      case XVMC_PREDICTION_DUAL_PRIME:
         return PIPE_MPEG12_MOTION_TYPE_DUALPRIME;
      default:
         assert(0);
   }

   return -1;
}

static bool
CreateOrResizeBackBuffer(struct pipe_video_context *vpipe, unsigned int width, unsigned int height,
                         struct pipe_surface **backbuffer)
{
   struct pipe_texture template;
   struct pipe_texture *tex;

   assert(vpipe);

   if (*backbuffer) {
      if ((*backbuffer)->width != width || (*backbuffer)->height != height)
         pipe_surface_reference(backbuffer, NULL);
      else
         return true;
   }

   memset(&template, 0, sizeof(struct pipe_texture));
   template.target = PIPE_TEXTURE_2D;
   /* XXX: Needs to match the drawable's format? */
   template.format = PIPE_FORMAT_X8R8G8B8_UNORM;
   template.last_level = 0;
   template.width0 = width;
   template.height0 = height;
   template.depth0 = 1;
<<<<<<< HEAD
   util_format_get_block(template.format, &template.block);
=======
>>>>>>> 294bd53d
   template.tex_usage = PIPE_TEXTURE_USAGE_DISPLAY_TARGET;

   tex = vpipe->screen->texture_create(vpipe->screen, &template);
   if (!tex)
      return false;

   *backbuffer = vpipe->screen->get_tex_surface(vpipe->screen, tex, 0, 0, 0,
                                                PIPE_BUFFER_USAGE_GPU_READ |
                                                PIPE_BUFFER_USAGE_GPU_WRITE);
   pipe_texture_reference(&tex, NULL);

   if (!*backbuffer)
      return false;

   /* Clear the backbuffer in case the video doesn't cover the whole window */
   /* FIXME: Need to clear every time a frame moves and leaves dirty rects */
   vpipe->clear_surface(vpipe, 0, 0, width, height, 0, *backbuffer);

   return true;
}

static void
MacroBlocksToPipe(const XvMCMacroBlockArray *xvmc_macroblocks,
                  const XvMCBlockArray *xvmc_blocks,
                  unsigned int first_macroblock,
                  unsigned int num_macroblocks,
                  struct pipe_mpeg12_macroblock *pipe_macroblocks)
{
   unsigned int i, j, k, l;
   XvMCMacroBlock *xvmc_mb;

   assert(xvmc_macroblocks);
   assert(xvmc_blocks);
   assert(pipe_macroblocks);
   assert(num_macroblocks);

   xvmc_mb = xvmc_macroblocks->macro_blocks + first_macroblock;

   for (i = 0; i < num_macroblocks; ++i) {
      pipe_macroblocks->base.codec = PIPE_VIDEO_CODEC_MPEG12;
      pipe_macroblocks->mbx = xvmc_mb->x;
      pipe_macroblocks->mby = xvmc_mb->y;
      pipe_macroblocks->mb_type = TypeToPipe(xvmc_mb->macroblock_type);
      if (pipe_macroblocks->mb_type != PIPE_MPEG12_MACROBLOCK_TYPE_INTRA)
         pipe_macroblocks->mo_type = MotionToPipe(xvmc_mb->motion_type, xvmc_mb->dct_type);
      /* Get rid of Valgrind 'undefined' warnings */
      else
         pipe_macroblocks->mo_type = -1;
      pipe_macroblocks->dct_type = xvmc_mb->dct_type == XVMC_DCT_TYPE_FIELD ?
         PIPE_MPEG12_DCT_TYPE_FIELD : PIPE_MPEG12_DCT_TYPE_FRAME;

      for (j = 0; j < 2; ++j)
         for (k = 0; k < 2; ++k)
            for (l = 0; l < 2; ++l)
               pipe_macroblocks->pmv[j][k][l] = xvmc_mb->PMV[j][k][l];

      pipe_macroblocks->cbp = xvmc_mb->coded_block_pattern;
      pipe_macroblocks->blocks = xvmc_blocks->blocks + xvmc_mb->index * BLOCK_SIZE_SAMPLES;

      ++pipe_macroblocks;
      ++xvmc_mb;
   }
}

Status XvMCCreateSurface(Display *dpy, XvMCContext *context, XvMCSurface *surface)
{
   XvMCContextPrivate *context_priv;
   struct pipe_video_context *vpipe;
   XvMCSurfacePrivate *surface_priv;
   struct pipe_video_surface *vsfc;

   assert(dpy);

   if (!context)
      return XvMCBadContext;
   if (!surface)
      return XvMCBadSurface;

   context_priv = context->privData;
   vpipe = context_priv->vpipe;

   surface_priv = CALLOC(1, sizeof(XvMCSurfacePrivate));
   if (!surface_priv)
      return BadAlloc;

   vsfc = vpipe->screen->video_surface_create(vpipe->screen, vpipe->chroma_format,
                                              vpipe->width, vpipe->height);
   if (!vsfc) {
      FREE(surface_priv);
      return BadAlloc;
   }

   surface_priv->pipe_vsfc = vsfc;
   surface_priv->context = context;

   surface->surface_id = XAllocID(dpy);
   surface->context_id = context->context_id;
   surface->surface_type_id = context->surface_type_id;
   surface->width = context->width;
   surface->height = context->height;
   surface->privData = surface_priv;

   SyncHandle();

   return Success;
}

Status XvMCRenderSurface(Display *dpy, XvMCContext *context, unsigned int picture_structure,
                         XvMCSurface *target_surface, XvMCSurface *past_surface, XvMCSurface *future_surface,
                         unsigned int flags, unsigned int num_macroblocks, unsigned int first_macroblock,
                         XvMCMacroBlockArray *macroblocks, XvMCBlockArray *blocks
)
{
   struct pipe_video_context *vpipe;
   struct pipe_surface *t_vsfc;
   struct pipe_surface *p_vsfc;
   struct pipe_surface *f_vsfc;
   XvMCContextPrivate *context_priv;
   XvMCSurfacePrivate *target_surface_priv;
   XvMCSurfacePrivate *past_surface_priv;
   XvMCSurfacePrivate *future_surface_priv;
   struct pipe_mpeg12_macroblock pipe_macroblocks[num_macroblocks];

   assert(dpy);

   if (!context || !context->privData)
      return XvMCBadContext;
   if (!target_surface || !target_surface->privData)
      return XvMCBadSurface;

   if (picture_structure != XVMC_TOP_FIELD &&
       picture_structure != XVMC_BOTTOM_FIELD &&
       picture_structure != XVMC_FRAME_PICTURE)
      return BadValue;
   /* Bkwd pred equivalent to fwd (past && !future) */
   if (future_surface && !past_surface)
      return BadMatch;

   assert(context->context_id == target_surface->context_id);
   assert(!past_surface || context->context_id == past_surface->context_id);
   assert(!future_surface || context->context_id == future_surface->context_id);

   assert(macroblocks);
   assert(blocks);

   assert(macroblocks->context_id == context->context_id);
   assert(blocks->context_id == context->context_id);

   assert(flags == 0 || flags == XVMC_SECOND_FIELD);

   target_surface_priv = target_surface->privData;
   past_surface_priv = past_surface ? past_surface->privData : NULL;
   future_surface_priv = future_surface ? future_surface->privData : NULL;

   assert(target_surface_priv->context == context);
   assert(!past_surface || past_surface_priv->context == context);
   assert(!future_surface || future_surface_priv->context == context);

   context_priv = context->privData;
   vpipe = context_priv->vpipe;

   t_vsfc = target_surface_priv->pipe_vsfc;
   p_vsfc = past_surface ? past_surface_priv->pipe_vsfc : NULL;
   f_vsfc = future_surface ? future_surface_priv->pipe_vsfc : NULL;

   MacroBlocksToPipe(macroblocks, blocks, first_macroblock,
                     num_macroblocks, pipe_macroblocks);

   vpipe->set_decode_target(vpipe, t_vsfc);
   vpipe->decode_macroblocks(vpipe, p_vsfc, f_vsfc, num_macroblocks,
                             &pipe_macroblocks->base, target_surface_priv->render_fence);

   return Success;
}

Status XvMCFlushSurface(Display *dpy, XvMCSurface *surface)
{
   assert(dpy);

   if (!surface)
      return XvMCBadSurface;

   return Success;
}

Status XvMCSyncSurface(Display *dpy, XvMCSurface *surface)
{
   assert(dpy);

   if (!surface)
      return XvMCBadSurface;

   return Success;
}

Status XvMCPutSurface(Display *dpy, XvMCSurface *surface, Drawable drawable,
                      short srcx, short srcy, unsigned short srcw, unsigned short srch,
                      short destx, short desty, unsigned short destw, unsigned short desth,
                      int flags)
{
   Window root;
   int x, y;
   unsigned int width, height;
   unsigned int border_width;
   unsigned int depth;
   struct pipe_video_context *vpipe;
   XvMCSurfacePrivate *surface_priv;
   XvMCContextPrivate *context_priv;
   XvMCContext *context;
   struct pipe_video_rect src_rect = {srcx, srcy, srcw, srch};
   struct pipe_video_rect dst_rect = {destx, desty, destw, desth};

   assert(dpy);

   if (!surface || !surface->privData)
      return XvMCBadSurface;

   if (XGetGeometry(dpy, drawable, &root, &x, &y, &width, &height, &border_width, &depth) == BadDrawable)
      return BadDrawable;

   assert(flags == XVMC_TOP_FIELD || flags == XVMC_BOTTOM_FIELD || flags == XVMC_FRAME_PICTURE);
   assert(srcx + srcw - 1 < surface->width);
   assert(srcy + srch - 1 < surface->height);
   /*
    * Some apps (mplayer) hit these asserts because they call
    * this function after the window has been resized by the WM
    * but before they've handled the corresponding XEvent and
    * know about the new dimensions. The output should be clipped
    * until the app updates destw and desth.
    */
   /*
   assert(destx + destw - 1 < width);
   assert(desty + desth - 1 < height);
    */

   surface_priv = surface->privData;
   context = surface_priv->context;
   context_priv = context->privData;
   vpipe = context_priv->vpipe;

   if (!CreateOrResizeBackBuffer(vpipe, width, height, &context_priv->backbuffer))
      return BadAlloc;

   vpipe->render_picture(vpipe, surface_priv->pipe_vsfc, PictureToPipe(flags), &src_rect,
                         context_priv->backbuffer, &dst_rect, surface_priv->disp_fence);

   vl_video_bind_drawable(vpipe, drawable);
	
   vpipe->screen->flush_frontbuffer
   (
      vpipe->screen,
      context_priv->backbuffer,
      vpipe->priv
   );

   return Success;
}

Status XvMCGetSurfaceStatus(Display *dpy, XvMCSurface *surface, int *status)
{
   assert(dpy);

   if (!surface)
      return XvMCBadSurface;

   assert(status);

   *status = 0;

   return Success;
}

Status XvMCDestroySurface(Display *dpy, XvMCSurface *surface)
{
   XvMCSurfacePrivate *surface_priv;

   assert(dpy);

   if (!surface || !surface->privData)
      return XvMCBadSurface;

   surface_priv = surface->privData;
   pipe_video_surface_reference(&surface_priv->pipe_vsfc, NULL);
   FREE(surface_priv);
   surface->privData = NULL;

   return Success;
}

Status XvMCHideSurface(Display *dpy, XvMCSurface *surface)
{
   assert(dpy);

   if (!surface || !surface->privData)
      return XvMCBadSurface;

   /* No op, only for overlaid rendering */

   return Success;
}<|MERGE_RESOLUTION|>--- conflicted
+++ resolved
@@ -106,10 +106,6 @@
    template.width0 = width;
    template.height0 = height;
    template.depth0 = 1;
-<<<<<<< HEAD
-   util_format_get_block(template.format, &template.block);
-=======
->>>>>>> 294bd53d
    template.tex_usage = PIPE_TEXTURE_USAGE_DISPLAY_TARGET;
 
    tex = vpipe->screen->texture_create(vpipe->screen, &template);
